"""
WordNet Auto-Translation Package

A core tool for automatic expansion of WordNet in less-resourced languages.
Uses DSPy pipelines and prompt optimization for translation tasks.
"""

__version__ = "0.1.0"
__author__ = "WordNet Auto-Translation Contributors"

from .pipelines.translation_pipeline import TranslationPipeline
from .pipelines.serbian_wordnet_pipeline import SerbianWordnetPipeline
from .models.synset_handler import SynsetHandler
from .models.xml_synset_parser import XmlSynsetParser, Synset
from .utils.language_utils import LanguageUtils

__all__ = [
    "TranslationPipeline",
<<<<<<< HEAD
    "SerbianWordnetPipeline",
    "SynsetHandler",
    "LanguageUtils",
=======
    "SynsetHandler", 
    "XmlSynsetParser",
    "Synset",
    "LanguageUtils"
>>>>>>> ef99f4e4
]<|MERGE_RESOLUTION|>--- conflicted
+++ resolved
@@ -16,14 +16,9 @@
 
 __all__ = [
     "TranslationPipeline",
-<<<<<<< HEAD
     "SerbianWordnetPipeline",
-    "SynsetHandler",
-    "LanguageUtils",
-=======
     "SynsetHandler", 
     "XmlSynsetParser",
     "Synset",
     "LanguageUtils"
->>>>>>> ef99f4e4
 ]